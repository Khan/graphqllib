# Created by https://www.gitignore.io

### Python ###
# Byte-compiled / optimized / DLL files
__pycache__/
*.py[cod]

# C extensions
*.so

# Distribution / packaging
.Python
env/
build/
develop-eggs/
dist/
downloads/
eggs/
.eggs/
lib/
lib64/
parts/
sdist/
var/
*.egg-info/
.installed.cfg
*.egg

# PyInstaller
#  Usually these files are written by a python script from a template
#  before PyInstaller builds the exe, so as to inject date/other infos into it.
*.manifest
*.spec

# Installer logs
pip-log.txt
pip-delete-this-directory.txt

# Unit test / coverage reports
htmlcov/
.tox/
.coverage
.coverage.*
.cache
nosetests.xml
coverage.xml
*,cover

# Translations
*.mo
*.pot

# Django stuff:
*.log

# Sphinx documentation
docs/_build/

# PyBuilder
target/

# IntelliJ
<<<<<<< HEAD
.idea
=======
.idea
>>>>>>> 6f73df7f
<|MERGE_RESOLUTION|>--- conflicted
+++ resolved
@@ -60,8 +60,4 @@
 target/
 
 # IntelliJ
-<<<<<<< HEAD
-.idea
-=======
-.idea
->>>>>>> 6f73df7f
+.idea