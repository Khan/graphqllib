--- conflicted
+++ resolved
@@ -2,21 +2,17 @@
 from ..utils import type_from_ast, is_valid_literal_value
 from .utils import PairSet, DefaultOrderedDict
 from ..error import GraphQLError
-<<<<<<< HEAD
-from ..type.definition import is_composite_type, is_input_type, is_leaf_type, get_named_type, GraphQLNonNull, \
-    GraphQLObjectType, GraphQLInterfaceType
-=======
 from ..type.definition import (
     is_composite_type,
     is_input_type,
     is_leaf_type,
+    get_named_type,
     GraphQLNonNull,
     GraphQLList,
     GraphQLObjectType,
     GraphQLInterfaceType,
     GraphQLUnionType,
 )
->>>>>>> be059259
 from ..language import ast
 from ..language.visitor import Visitor, visit
 from ..language.printer import print_ast
@@ -250,7 +246,7 @@
             )
             for fragment_definition in self.fragment_definitions
             if fragment_definition.name.value not in fragment_names_used
-        ]
+            ]
 
         if errors:
             return errors
@@ -302,11 +298,14 @@
 
     @staticmethod
     def type_incompatible_spread_message(frag_name, parent_type, frag_type):
-        return 'Fragment {} cannot be spread here as objects of type {} can never be of type {}'.format(frag_name, parent_type, frag_type)
+        return 'Fragment {} cannot be spread here as objects of type {} can never be of type {}'.format(frag_name,
+                                                                                                        parent_type,
+                                                                                                        frag_type)
 
     @staticmethod
     def type_incompatible_anon_spread_message(parent_type, frag_type):
-        return 'Fragment cannot be spread here as objects of type {} can never be of type {}'.format(parent_type, frag_type)
+        return 'Fragment cannot be spread here as objects of type {} can never be of type {}'.format(parent_type,
+                                                                                                     frag_type)
 
 
 class NoFragmentCycles(ValidationRule):
@@ -316,7 +315,7 @@
             node.name.value: self.gather_spreads(node)
             for node in context.get_ast().definitions
             if isinstance(node, ast.FragmentDefinition)
-        }
+            }
         self.known_to_lead_to_cycle = set()
 
     def enter_FragmentDefinition(self, node, *args):
@@ -451,7 +450,7 @@
             )
             for variable_definition in self.variable_definitions
             if variable_definition.variable.name.value not in self.variable_name_used
-        ]
+            ]
 
         if errors:
             return errors
@@ -738,7 +737,8 @@
 
     @staticmethod
     def bad_var_pos_message(var_name, var_type, expected_type):
-        return 'Variable "{}" of type "{}" used in position expecting type "{}".'.format(var_name, var_type, expected_type)
+        return 'Variable "{}" of type "{}" used in position expecting type "{}".'.format(var_name, var_type,
+                                                                                         expected_type)
 
 
 class OverlappingFieldsCanBeMerged(ValidationRule):
@@ -851,7 +851,7 @@
             return [
                 GraphQLError(self.fields_conflict_message(reason_name, reason), list(fields)) for
                 (reason_name, reason), fields in conflicts
-            ]
+                ]
 
     @staticmethod
     def same_type(type1, type2):
